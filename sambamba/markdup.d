--- conflicted
+++ resolved
@@ -633,11 +633,7 @@
 struct MarkDuplicatesConfig {
     ubyte hash_table_size_log2 = 18;
     size_t overflow_list_size = 200_000;
-<<<<<<< HEAD
     string tmpdir;
-=======
-    string tmpdir = "/tmp";  // FIXME: default should pick up ENV
->>>>>>> e7d349f3
 
     // called on each group of PE duplicates
     void delegate(PairedEndsInfo[]) pe_callback = null;
