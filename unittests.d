--- conflicted
+++ resolved
@@ -197,13 +197,9 @@
     v = array_of_shorts;
     assert(v.is_numeric_array);
     assert(toSam(v) == "B:s,4,5,6");
-<<<<<<< HEAD
     assert(to!(short[])(v) == array_of_shorts);
     assert(v == [4,5,6]);
     assert(v == "[4, 5, 6]");
-=======
-    assert(to!(const(short[]))(v) == array_of_shorts);
->>>>>>> 77eb924a
 
     v = null;
     assert(v.is_nothing);
@@ -254,6 +250,10 @@
     assert(sf.alignments.front.ref_id == 0);
     assert(equal(sf.alignments, bf.alignments!withoutOffsets));
     }
+
+    writeln("Test MsgPack serialization/deserialization...");
+    {
+    }
 }
 
 void main() {
