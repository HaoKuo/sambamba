--- conflicted
+++ resolved
@@ -276,11 +276,6 @@
 
 }
 
-<<<<<<< HEAD
-    // write EOF block
-    stream.writeExact(BAM_EOF.ptr, BAM_EOF.length);
-    stream.flush();
-=======
 unittest {
     import std.stdio;
     writeln("Testing chunkedBlockRange...");
@@ -291,5 +286,4 @@
                  [[1, 2, 3], [4, 5, 6], [7], [8, 9, 10]]));
     assert(equal(chunkedBlockRange(blocks, 4), blocks));
     assert(equal(chunkedBlockRange(blocks, 1), map!"[a]"(iota(1, 11))));
->>>>>>> 7068bbdb
 }